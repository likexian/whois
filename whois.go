--- conflicted
+++ resolved
@@ -83,19 +83,14 @@
 		return "", fmt.Errorf("whois: domain is empty")
 	}
 
-<<<<<<< HEAD
-	if !strings.Contains(domain, ".") && !strings.Contains(domain, ":") {
-		return c.query(domain, ianaWhoisServer)
-=======
 	if !strings.Contains(domain, "as") && !strings.Contains(domain, "AS") {
 		if !strings.Contains(domain, ".") && !strings.Contains(domain, ":") {
 			checkASN := strings.Replace(strings.ToUpper(domain), "AS", "", -1)
 			_, err := strconv.ParseFloat(checkASN, 64)
 			if err != nil {
-				return query(domain, IANA_WHOIS_SERVER)
+				return c.query(domain, ianaWhoisServer)
 			}
 		}
->>>>>>> 0e1d523a
 	}
 
 	var server string
